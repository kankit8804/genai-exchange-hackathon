import os, json, uuid, re, logging
from datetime import datetime, timezone
from typing import List, Optional, Union

from fastapi import FastAPI, HTTPException, UploadFile, File, Form, Depends, Body
from firebase_admin import auth as fb_auth
from firebase_utils import get_firestore_client
from firebase_admin import firestore
from fastapi.middleware.cors import CORSMiddleware
from pydantic import BaseModel
import traceability
import requests
import difflib

from dotenv import load_dotenv
load_dotenv()

# Vertex AI / BigQuery
import vertexai
from vertexai.generative_models import GenerativeModel, GenerationConfig
from google.cloud import bigquery

# Optional parsers for uploads
from pypdf import PdfReader
from docx import Document
from io import BytesIO

# -------------------- Config --------------------
PROJECT_ID = os.getenv("PROJECT_ID", "orbit-ai-472708")
LOCATION = os.getenv("LOCATION", "us-central1")
MODEL_NAME = os.getenv("MODEL_NAME", "gemini-2.0-flash-001")
DATASET = os.getenv("DATASET", "orbit_ai_poc")
PROMPT_PATH = os.getenv("PROMPT_PATH", "prompts/prompt_poc_v1.txt")
PROMPT_VER = os.getenv("PROMPT_VERSION", "poc-v1")
CREATED_BY = os.getenv("CREATED_BY", "demo@orbit-ai")

TABLE_REQ = f"{PROJECT_ID}.{DATASET}.requirements"
TABLE_TC = f"{PROJECT_ID}.{DATASET}.generated_testcases"
TABLE_TRL = f"{PROJECT_ID}.{DATASET}.trace_links"

# Jira
JIRA_BASE = os.getenv("JIRA_BASE")
JIRA_USER = os.getenv("JIRA_USER")
JIRA_API_TOKEN = os.getenv("JIRA_API_TOKEN")
JIRA_PROJECT_KEY = os.getenv("JIRA_PROJECT_KEY")
JIRA_ISSUE_TYPE = os.getenv("JIRA_ISSUE_TYPE", "Task")

# -------------------- Lazy Clients --------------------
_bq = None
_vertex_ready = False

log = logging.getLogger("orbit-trace")
logging.basicConfig(level=logging.DEBUG)

def now_ts() -> str:
    return datetime.now(timezone.utc).isoformat().replace("+00:00", "Z")

def get_bq():
    global _bq
    if _bq is None:
        _bq = bigquery.Client(project=PROJECT_ID)
    return _bq

def ensure_vertex():
    global _vertex_ready
    if not _vertex_ready:
        vertexai.init(project=PROJECT_ID, location=LOCATION)
        _vertex_ready = True

# -------------------- FastAPI --------------------
origins = [
    "http://localhost:3000",  # frontend (Next.js local)
    "http://127.0.0.1:3000",  # just in case
]
app = FastAPI(title="Orbit AI Test Case Generator API", version="0.4")
app.add_middleware(
    CORSMiddleware,
    allow_origins=["*"],
    allow_methods=["*"],
    allow_headers=["*"],
)

# -------------------- Helpers --------------------
def load_prompt() -> str:
    try:
        with open(PROMPT_PATH, "r", encoding="utf-8") as f:
            return f.read()
    except Exception as e:
        log.warning(f"Prompt file not found at {PROMPT_PATH}: {e}")
        return (
            "You are an expert QA engineer.\n"
            "Requirement ID: {{req_id}}\n"
            "Requirement Text:\n{{requirement_text}}\n"
            "Return STRICT JSON with 'test_cases' array."
        )

def extract_excerpt(requirement_text: str, tc_title: str) -> str:
    """
    Extract the most relevant 1–2 sentence excerpt from the requirement text for a given test case title.
    Uses keyword and fuzzy matching to avoid returning the full document.
    """
    if not requirement_text.strip():
        return ""

    # Normalize input
    req = requirement_text.strip()
    title = (tc_title or "").strip()

    # Break into paragraphs or sentences
    chunks = re.split(r"(?<=[.?!])\s+|\n{2,}", req)
    chunks = [c.strip() for c in chunks if len(c.strip()) > 30]

    # Try fuzzy match to find the best-matching chunk
    best_chunk = ""
    best_score = 0.0
    for chunk in chunks:
        score = difflib.SequenceMatcher(None, title.lower(), chunk.lower()).ratio()
        if score > best_score:
            best_score = score
            best_chunk = chunk

    # If a strong match found, return that paragraph
    if best_chunk and best_score > 0.2:  # relaxed threshold
        log.debug(f"extract_excerpt fuzzy match (score={best_score:.2f}) len={len(best_chunk)}")
        return best_chunk[:600].strip()

    # Otherwise try word-based regex search
    title_words = [w for w in re.findall(r"\w+", title) if len(w) > 3]
    if title_words:
        pattern = "|".join(re.escape(w) for w in title_words)
        m = re.search(pattern, req, flags=re.IGNORECASE)
        if m:
            start = max(0, m.start() - 120)
            end = min(len(req), m.end() + 250)
            excerpt = req[start:end].strip()
            log.debug(f"extract_excerpt regex match len={len(excerpt)}")
            return excerpt

    # Fallback: first paragraph (limited to 400 chars)
    paras = [p.strip() for p in req.split("\n\n") if p.strip()]
    if paras:
        return paras[0][:400].strip()

    # Final fallback: first 300 chars
    return req[:300].strip()

def call_model(prompt: str) -> str:
    ensure_vertex()
    model = GenerativeModel(MODEL_NAME)
    cfg = GenerationConfig(temperature=0.2, max_output_tokens=2048)
    resp = model.generate_content(prompt, generation_config=cfg)
    if getattr(resp, "text", None):
        return resp.text
    parts = resp.candidates[0].content.parts if resp.candidates else []
    return "".join(getattr(p, "text", "") for p in parts)

def save_testcases(req_id: str, tcs: List[dict], text: str, project_id: Optional[str] = None) -> List[dict]:
    rows = []
    BASE_URL = "http://localhost:3000"
    for tc in tcs:
        # Extract excerpt before saving
        excerpt = tc.get("source_excerpt") or text[:300]
        rows.append({
            "test_id": tc.get("test_id") or "TEST-" + uuid.uuid4().hex[:8].upper(),
            "req_id": req_id,
            "title": tc.get("title") or "(no title)",
            "steps": tc.get("steps") or [],
            "expected_result": tc.get("expected_result") or "",
            "preconditions": tc.get("preconditions") or "",
            "severity": tc.get("severity") or "Medium",
            "compliance_tags": tc.get("compliance_tags") or [
                "IEC62304:SW_VER", "ISO13485:DocCtrl", "ISO27001:AccessCtrl"
            ],
            "trace_link": tc.get("trace_link") or f"{BASE_URL}/traceability/{req_id}",
            "source_excerpt": excerpt,
            "model_version": MODEL_NAME,
            "prompt_version": PROMPT_VER,
            "created_at": now_ts(),
            "created_by": CREATED_BY,
            "project_id": project_id or tc.get("project_id", ""),
        })

    errs = get_bq().insert_rows_json(TABLE_TC, rows)
    if errs:
        raise HTTPException(500, f"BigQuery insert errors: {errs}")
    return rows

def sniff_extract_text(filename: str, content: bytes) -> str:
    name = (filename or "").lower()
    if name.endswith(".pdf"):
        reader = PdfReader(BytesIO(content))
        return "\n\n".join(p.extract_text() or "" for p in reader.pages)
    if name.endswith(".docx"):
        doc = Document(BytesIO(content))
        return "\n".join(p.text for p in doc.paragraphs)
    return content.decode("utf-8", errors="ignore")

def upsert_requirement(req_id: str, title: str, text: str):
    row = [{
        "req_id": req_id,
        "source_type": "upload",
        "source_uri": f"upload://{req_id}",
        "title": title or "(Uploaded)",
        "text": text,
        "checksum": "",
        "created_at": now_ts(),
        "created_by": CREATED_BY
    }]
    errors = get_bq().insert_rows_json(TABLE_REQ, row)
    if errors:
        msg = " ".join(str(e) for e in errors)
        if "duplicate" not in msg.lower():
            raise HTTPException(500, f"Requirement upsert failed: {errors}")

# -------------------- Routes --------------------
app.include_router(traceability.router)

@app.get("/health")
def health():
    return {"ok": True, "model": MODEL_NAME, "bq": TABLE_TC}

@app.post("/generate")
def generate(body: dict):
    rid = (body.get("req_id") or f"REQ-{uuid.uuid4().hex[:6].upper()}").strip()
    text = body.get("text", "").strip()

    if not text:
        job = get_bq().query(
            f"SELECT text FROM `{TABLE_REQ}` WHERE req_id=@rid",
            job_config=bigquery.QueryJobConfig(
                query_parameters=[bigquery.ScalarQueryParameter("rid", "STRING", rid)]
            ),
        )
        row = next(iter(job.result()), None)
        if not row:
            raise HTTPException(404, f"Requirement {rid} not found")
        text = row["text"]

    prompt = load_prompt().replace("{{req_id}}", rid).replace("{{requirement_text}}", text)
    out = call_model(prompt)

    try:
        payload = json.loads(re.search(r"\{.*\}", out, re.DOTALL).group(0))
    except Exception:
        raise HTTPException(500, "Model did not return valid JSON")

    tcs = payload.get("test_cases", [])
    if not tcs:
        raise HTTPException(500, "No test_cases returned by model")

    saved = save_testcases(rid, tcs, text)
    return {"req_id": rid, "generated": len(saved), "test_cases": saved}

@app.post("/ingest")
async def ingest_requirement(file: UploadFile = File(...), title: Optional[str] = Form(None)):
    content = await file.read()
    text = sniff_extract_text(file.filename, content)
    rid = f"REQ-{uuid.uuid4().hex[:6].upper()}"
    upsert_requirement(rid, title or file.filename, text)

    prompt = load_prompt().replace("{{req_id}}", rid).replace("{{requirement_text}}", text)
    out = call_model(prompt)
    payload = json.loads(re.search(r"\{.*\}", out, re.DOTALL).group(0))
    tcs = payload.get("test_cases", [])

    saved = save_testcases(rid, tcs, text)
    return {"req_id": rid, "generated": len(saved), "test_cases": saved}
def fill_prompt(template: str, req_id: str, text: str, compliance: Optional[List[str]] = None) -> str:
    """
    Fill the template prompt with requirement details and optional compliance tags.
    """
    tip = ""
    if compliance:
        tip = "\nEmphasize compliance with: " + ", ".join(compliance) + \
              ". Reflect this in severity, steps, expected results, and tags."

    return (
        template
        .replace("{{req_id}}", req_id)
        .replace("{{requirement_text}}", text + tip)
    )

def extract_json(text: str) -> str:
    """
    Extract JSON object from model output.
    Removes Markdown fences (```json ... ```) and returns the first valid JSON block.
    """
    import re

    # Remove Markdown code fences if present
    cleaned = re.sub(r"^```(?:json)?|```$", "", text.strip(), flags=re.MULTILINE)

    # Extract the first JSON object using regex
    match = re.search(r"\{.*\}", cleaned, flags=re.DOTALL)
    return match.group(0) if match else cleaned


@app.post("/generate_unified")
async def generate_unified(
    files: Optional[List[UploadFile]] = None,
    links: Optional[str] = Form(None),
    description: Optional[str] = Form(None),
    req_id: Optional[str] = Form(None),
    title: Optional[str] = Form(None),
    project_id: Optional[str] = Form(None),
):
    """
    Unified endpoint for:
    - Multiple file uploads (PDF/DOCX/TXT/MD)
    - Multiple web links (as JSON array)
    - Free-text description
    - Optional project_id (links to user project history)
    - Existing req_id (re-generation)
    """
    extracted_texts = []
    source_type = "manual"

    # ---- Handle uploaded files ----
    if files:
        for file in files:
            content = await file.read()
            extracted_text = sniff_extract_text(file.filename, content)
            if extracted_text.strip():
                extracted_texts.append(extracted_text)
        source_type = "upload"

    # ---- Handle links ----
    if links:
        try:
            link_list = json.loads(links)
            for link in link_list:
                try:
                    resp = requests.get(link, timeout=10)
                    resp.raise_for_status()
                    raw = resp.text
                    cleaned = re.sub(r"<[^>]+>", "", raw)
                    if cleaned.strip():
                        extracted_texts.append(cleaned.strip())
                except Exception as e:
                    print(f"⚠️ Failed to read link {link}: {e}")
            source_type = "link"
        except Exception as e:
            raise HTTPException(400, f"Invalid links JSON: {e}")

    # ---- Handle free text ----
    if description and description.strip():
        extracted_texts.append(description.strip())
        source_type = "text"

    # ---- Validation ----
    if not extracted_texts:
        raise HTTPException(400, "No valid text provided from file, link, or description.")

    combined_text = "\n\n".join(extracted_texts)
    rid = (req_id or f"REQ-{uuid.uuid4().hex[:6].upper()}").strip()

    # ---- Upsert requirement ----
    upsert_requirement(rid, title or "(Unified Upload)", combined_text)

    # ---- Prepare LLM prompt ----
    prompt = fill_prompt(load_prompt(), rid, combined_text)
    out = call_model(prompt)

    try:
        payload = json.loads(extract_json(out))
    except json.JSONDecodeError as e:
        raise HTTPException(500, f"Model output invalid JSON: {e}")

    tcs = payload.get("test_cases", [])
    if not isinstance(tcs, list) or not tcs:
        raise HTTPException(500, "Model returned no test_cases")

    # ---- Extract focused excerpt ----
    def extract_excerpt(requirement_text: str, tc_title: str) -> str:
        if not requirement_text.strip():
            return ""
        words = [w for w in re.findall(r"\w+", tc_title) if len(w) > 3]
        if words:
            pattern = "|".join(re.escape(w) for w in words)
            m = re.search(pattern, requirement_text, flags=re.IGNORECASE)
            if m:
                start = max(0, m.start() - 150)
                end = min(len(requirement_text), m.end() + 200)
                return requirement_text[start:end].strip()
        # fallback to first paragraph
        paras = [p.strip() for p in requirement_text.split("\n\n") if p.strip()]
        return paras[0][:400] if paras else requirement_text[:300]

    for tc in tcs:
        tc["source_excerpt"] = extract_excerpt(combined_text, tc.get("title", ""))
        if project_id:
            tc["project_id"] = project_id  # link test case to project

    saved = save_testcases(rid, tcs, combined_text, project_id)

    return {
        "ok": True,
        "req_id": rid,
        "title": title or "(Unified Upload)",
        "project_id": project_id,
        "source_type": source_type,
        "generated": len(saved),
        "test_cases": saved,
        "project_id": project_id,
    }

@app.get("/testcases/project/{project_id}")
def get_testcases_by_project(project_id: str):
    """
    Fetch all generated test cases for a given project_id from BigQuery.
    """
    try:
        query = f"""
        SELECT 
            test_id, 
            req_id, 
            title, 
            severity, 
            expected_result, 
            steps, 
            created_at, 
            project_id,
            source_excerpt,
        FROM `{TABLE_TC}`
        WHERE project_id = @pid
        ORDER BY created_at DESC
        """
        job = get_bq().query(
            query,
            job_config=bigquery.QueryJobConfig(
                query_parameters=[bigquery.ScalarQueryParameter("pid", "STRING", project_id)]
            ),
        )

        results = []
        for row in job.result():
            results.append({
                "test_id": row["test_id"],
                "req_id": row["req_id"],
                "title": row["title"],
                "severity": row["severity"],
                "expected_result": row["expected_result"],
                "steps": row["steps"],
                "createdAt": row["created_at"],
                "project_id": row["project_id"],
                "source_excerpt": row["source_excerpt"],
            })

        return {"ok": True, "count": len(results), "test_cases": results}

    except Exception as e:
        raise HTTPException(status_code=500, detail=f"Error fetching testcases: {e}")
    

class PushBody(BaseModel):
    summary: str
    steps: Optional[List[str]] = None
    test_id: str | None = None
    req_id: str | None = None
    jira_domain: str
    jira_email: str
    jira_api_token: str
    jira_project_key: str
    jira_issue_type: str = "Task"  # optional default


def build_adf_description(summary: str, steps: list[str] | None = None, expected: str | None = None):
    """
    Builds a valid Atlassian Document Format (ADF) JSON for Jira Cloud.
    Steps are rendered as an ordered (numbered) list.
    """
    adf = {
        "type": "doc",
        "version": 1,
        "content": []
    }

    adf["content"].append({
        "type": "paragraph",
        "content": [{"type": "text", "text": f"🧪 {summary or 'No summary provided'}"}]
    })

    if steps and isinstance(steps, list):
        adf["content"].append({
            "type": "orderedList",
            "content": [
                {
                    "type": "listItem",
                    "content": [
                        {
                            "type": "paragraph",
                            "content": [{"type": "text", "text": step}]
                        }
                    ]
                } for step in steps
            ]
        })

    if expected:
        adf["content"].append({
            "type": "paragraph",
            "content": [{"type": "text", "text": f" Expected Result: {expected}"}]
        })

    return adf

def update_is_pushed_by_test_id(test_ids: Union[str, List[str]], is_pushed: bool):
    """
    Update the Is_pushed column in BigQuery for given test_id(s).
    
    Args:
        test_ids: A single test_id string or a list of test_id strings.
        is_pushed: Boolean value to set for the Is_pushed column.
    """
    client = get_bq()
    table = TABLE_TC

    # Normalize to list
    if isinstance(test_ids, str):
        test_ids = [test_ids]

    if not test_ids:
        raise HTTPException(400, "No test_id(s) provided for update.")

    # Create safe IN clause
    test_id_list = ", ".join([f"'{tid}'" for tid in test_ids])

    query = f"""
        UPDATE `{table}`
        SET Is_pushed = @is_pushed
        WHERE test_id IN ({test_id_list})
    """

    job_config = bigquery.QueryJobConfig(
        query_parameters=[
            bigquery.ScalarQueryParameter("is_pushed", "BOOL", is_pushed),
        ]
    )

    try:
        client.query(query, job_config=job_config).result()
    except Exception as e:
        raise HTTPException(500, f"BigQuery update failed: {e}")

    return {
        "updated_test_ids": test_ids,
        "is_pushed": is_pushed,
        "updated_count": len(test_ids),
    }

@app.post("/push/jira")
def push_jira(body: PushBody):

    if not (body.jira_domain and body.jira_email and body.jira_api_token and body.jira_project_key):
        raise HTTPException(400, "Missing Jira credentials from request body")

    jira_domain = body.jira_domain.replace("https://", "").replace("http://", "")

    adf = build_adf_description(
        summary=body.summary or f"Test Case {body.test_id}",
        steps=body.steps or None,
        expected=None
    )

    url = f"https://{jira_domain}/rest/api/3/issue"
    payload = {
        "fields": {
            "project": {"key": body.jira_project_key},
            "summary": body.summary or f"Test Case {body.test_id}",
            "description": adf,
            "labels": ["orbit-ai", "test-case"],
            "issuetype": {"name": body.jira_issue_type}
        }
    }

    r = requests.post(
        url,
        json=payload,
        auth=(body.jira_email, body.jira_api_token),
        headers={"Accept": "application/json", "Content-Type": "application/json"}
    )

    if r.status_code not in (200, 201):
        raise HTTPException(500, f"Jira push failed: {r.text}")

    data = r.json()
    issue_key = data.get("key")
    issue_url = f"https://{jira_domain}/browse/{issue_key}"

    update_is_pushed_by_test_id(body.test_id, True)

    return {"ok": True, "external_key": issue_key, "external_url": issue_url}

@app.post("/manual/testcase")
async def create_manual_testcase(body: dict):
    """
    Create a manual test case entry in BigQuery.
    Required fields: title, steps, expected_result, preconditions, severity, project_id, user_id
    """
    try:
        req_id = (body.get("req_id") or f"REQ-{uuid.uuid4().hex[:6].upper()}").strip()
        tc = {
            "test_id": "TEST-" + uuid.uuid4().hex[:8].upper(),
            "req_id": req_id,
            "title": body.get("title") or "(no title)",
            "steps": body.get("steps") or [],
            "expected_result": body.get("expected_result") or "",
            "preconditions": body.get("preconditions") or "",
            "severity": body.get("severity") or "Medium",
            "trace_link": "",
            "source_excerpt": "",
            "model_version": MODEL_NAME,
            "prompt_version": PROMPT_VER,
            "created_at": now_ts(),
            "created_by": body.get("user_id") or "unknown_user",
            "project_id": body.get("project_id") or "",
        }

        errs = get_bq().insert_rows_json(TABLE_TC, [tc])
        if errs:
            log.error(f"Manual test case insert error: {errs}")
            return {"ok": False, "error": str(errs)}

        return {"ok": True, "test_id": tc["test_id"], "req_id" : tc["req_id"], "createdAt": tc["created_at"]}

    except Exception as e:
        log.error(f"Manual test case creation failed: {e}")
        return {"ok": False, "error": str(e)}
<<<<<<< HEAD
    
from fastapi import HTTPException
from google.cloud import bigquery
from typing import Any, Dict, List

@app.post("/manual/testcase/update")
async def update_manual_testcase(body: Dict[str, Any]):
    """
    Update a manual test case entry in BigQuery by test_id.
    """
    try:
        test_id = body.get("test_id")
        if not test_id:
            raise HTTPException(status_code=400, detail="Missing test_id")

        client = get_bq()
        table = TABLE_TC

        allowed_fields = ["title", "expected_result", "steps", "severity"]
        update_fields = {k: body.get(k) for k in allowed_fields if k in body}

        if not update_fields:
            raise HTTPException(status_code=400, detail="No fields to update")

        set_clauses = []
        query_params = [bigquery.ScalarQueryParameter("test_id", "STRING", test_id)]

        for k, v in update_fields.items():
            if k == "steps" and isinstance(v, list):
                set_clauses.append(f"{k} = @{k}")
                query_params.append(bigquery.ArrayQueryParameter(k, "STRING", v))
            else:
                set_clauses.append(f"{k} = @{k}")
                query_params.append(bigquery.ScalarQueryParameter(k, "STRING", v))

        set_clause_str = ", ".join(set_clauses)

        query = f"""
            UPDATE `{table}`
            SET {set_clause_str}
            WHERE test_id = @test_id
        """

        job_config = bigquery.QueryJobConfig(query_parameters=query_params)
        job = client.query(query, job_config=job_config)
        job.result()

        print("Testcase {test_id} updated successfully.")
        return {"ok": True, "test_id": test_id}

    except Exception as e:
        print("Update error:", e)
        return {"ok": False, "error": str(e)}
=======



@app.get("/projects/{project_id}/members")
def get_project_members(project_id: str):
    db = get_firestore_client()
    proj_ref = db.collection("projects").document(project_id)
    members_ref = proj_ref.collection("members")
    members = [m.to_dict() for m in members_ref.stream()]

    proj_doc = proj_ref.get()
    owner_email = None
    if proj_doc.exists:
        uid = proj_doc.to_dict().get("uid")
        try:
            owner_email = fb_auth.get_user(uid).email
        except Exception:
            owner_email = None

    if owner_email and not any(m["email"] == owner_email for m in members):
        members.insert(0, {"email": owner_email, "role": "owner"})
    return {"ok": True, "members": members}


@app.post("/projects/{project_id}/share")
def share_project(project_id: str, body: dict = Body(...)):
    """
    body = {"email": "invitee@example.com", "addedBy": "owner@example.com"}
    """
    email = body.get("email")
    added_by = body.get("addedBy")

    if not email:
        raise HTTPException(status_code=400, detail="Missing email")

    db = get_firestore_client()
    proj_ref = db.collection("projects").document(project_id)
    members_ref = proj_ref.collection("members")

    # Check existing members
    existing = [m.to_dict() for m in members_ref.stream()]
    if len(existing) >= 5:
        raise HTTPException(status_code=400, detail="Max 5 members allowed")
    if any(m.get("email") == email for m in existing):
        raise HTTPException(status_code=400, detail="User already added")

    # ✅ Use email as the document ID instead of random ID
    member_doc = members_ref.document(email)
    member_doc.set({
        "email": email,
        "addedBy": added_by or None,
        "role": "member",
        "addedAt": firestore.SERVER_TIMESTAMP
    })

    return {"ok": True, "message": f"{email} added successfully"}
>>>>>>> 0c031e72
<|MERGE_RESOLUTION|>--- conflicted
+++ resolved
@@ -5,7 +5,7 @@
 from fastapi import FastAPI, HTTPException, UploadFile, File, Form, Depends, Body
 from firebase_admin import auth as fb_auth
 from firebase_utils import get_firestore_client
-from firebase_admin import firestore
+from firebase_admin import firestore 
 from fastapi.middleware.cors import CORSMiddleware
 from pydantic import BaseModel
 import traceability
@@ -626,7 +626,6 @@
     except Exception as e:
         log.error(f"Manual test case creation failed: {e}")
         return {"ok": False, "error": str(e)}
-<<<<<<< HEAD
     
 from fastapi import HTTPException
 from google.cloud import bigquery
@@ -680,8 +679,6 @@
     except Exception as e:
         print("Update error:", e)
         return {"ok": False, "error": str(e)}
-=======
-
 
 
 @app.get("/projects/{project_id}/members")
@@ -720,14 +717,12 @@
     proj_ref = db.collection("projects").document(project_id)
     members_ref = proj_ref.collection("members")
 
-    # Check existing members
     existing = [m.to_dict() for m in members_ref.stream()]
     if len(existing) >= 5:
         raise HTTPException(status_code=400, detail="Max 5 members allowed")
     if any(m.get("email") == email for m in existing):
         raise HTTPException(status_code=400, detail="User already added")
 
-    # ✅ Use email as the document ID instead of random ID
     member_doc = members_ref.document(email)
     member_doc.set({
         "email": email,
@@ -736,5 +731,4 @@
         "addedAt": firestore.SERVER_TIMESTAMP
     })
 
-    return {"ok": True, "message": f"{email} added successfully"}
->>>>>>> 0c031e72
+    return {"ok": True, "message": f"{email} added successfully"}