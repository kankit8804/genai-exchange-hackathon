--- conflicted
+++ resolved
@@ -580,11 +580,8 @@
     issue_key = data.get("key")
     issue_url = f"https://{jira_domain}/browse/{issue_key}"
 
-<<<<<<< HEAD
     update_is_pushed_by_test_id(body.test_id, True)
 
-    return {"ok": True, "external_key": issue_key, "external_url": issue_url}
-=======
     return {"ok": True, "external_key": issue_key, "external_url": issue_url}
 
 @app.post("/manual/testcase")
@@ -622,4 +619,3 @@
     except Exception as e:
         log.error(f"Manual test case creation failed: {e}")
         return {"ok": False, "error": str(e)}
->>>>>>> a91f56b5
