--- conflicted
+++ resolved
@@ -5,11 +5,8 @@
 import { Pencil, Check, X } from "lucide-react";
 import { auth, db } from "@/lib/firebase/initFirebase";
 import { doc, getDoc } from "firebase/firestore";
-<<<<<<< HEAD
 import { useNotificationStore } from "@/app/store/notificationStore";
-=======
 import { pushToAzure } from "@/lib/utils/alm";
->>>>>>> 8e3e7f30
 
 interface TestCase {
   req_id: string;
@@ -33,17 +30,11 @@
   post: <T, >(url: string, payload?: object) => Promise<T>;
   apiBase: string;
   jira_project_key?: string | null;
-<<<<<<< HEAD
+  integration_Type: string | null;
   onUpdated?: () => void;
 }
 
-export function ResultItem({ tc, post, apiBase, jira_project_key, onUpdated }: Props) {
-=======
-  integration_Type: string | null;
-}
-
-export function ResultItem({ tc, post, apiBase, jira_project_key, integration_Type }: Props) {
->>>>>>> 8e3e7f30
+export function ResultItem({ tc, post, apiBase, jira_project_key, onUpdated, integration_Type }: Props) {
   const [open, setOpen] = useState(false);
   const [pushing, setPushing] = useState(false);
   const [jiraLink, setJiraLink] = useState<string>("");
@@ -197,29 +188,12 @@
         </div>
 
         <div className="flex items-center gap-2">
-<<<<<<< HEAD
-          <button
-            onClick={pushToJira}
-            disabled={pushing}
-            className="rounded-md border border-slate-200 bg-white px-3 py-1.5 text-xs hover:bg-slate-50 disabled:opacity-60"
-          >
-            {pushing ? "Pushing…" : "Push to Jira"}
-          </button>
-
-          {jiraLink && (
-            <a
-              href={jiraLink}
-              target="_blank"
-              rel="noreferrer"
-              className="text-xs text-emerald-700 hover:underline"
-=======
         {integration_Type === "Jira" && jira_project_key ? (
           <div className="flex items-center gap-2">
             <button
               onClick={pushToJira}
               disabled={pushing}
               className="rounded-md border border-slate-200 bg-white px-3 py-1.5 text-xs hover:bg-slate-50 disabled:opacity-60"
->>>>>>> 8e3e7f30
             >
               {pushing ? "Pushing…" : "Push to Jira"}
             </button>
