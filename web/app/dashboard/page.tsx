--- conflicted
+++ resolved
@@ -510,13 +510,8 @@
           <div className="mt-3 text-xs">
             <div className="mb-1 font-semibold text-slate-800">Expected</div>
             <div className="text-slate-700">{tc.expected_result}</div>
-<<<<<<< HEAD
-          </div>  
-          {tc.trace_link && (
-=======
           </div>
           {tc.req_id && (
->>>>>>> 68250aac
             <div className="mt-3">
               <a
                 className="text-xs text-emerald-700 hover:underline"
