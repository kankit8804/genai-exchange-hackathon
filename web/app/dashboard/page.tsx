--- conflicted
+++ resolved
@@ -51,25 +51,12 @@
 
   const [summary, setSummary] = useState("No results yet.");
 
-<<<<<<< HEAD
-=======
-  // Separate loading states
-  // const [loadingTextGen, setLoadingTextGen] = useState(false);
-  // const [loadingUploadGen, setLoadingUploadGen] = useState(false);
-
->>>>>>> 6ea99ec7
   const API_BASE = "http://127.0.0.1:8000";
 
   const searchParams = useSearchParams();
   const projectName = searchParams.get("projectName");
   const pDescription = searchParams.get("description");
   const projectId = searchParams.get("projectId");
-<<<<<<< HEAD
-  const jiraProjoctKey = searchParams.get("jiraProjectKey");
-
-  console.log(
-    `Project Name:${projectName}, Description${pDescription}, ProjecctId:${projectId}, jiraProjectKey:${jiraProjoctKey}`
-=======
   const [hasStoredCases, setHasStoredCases] = useState(false);
   const [loadingStoredCases, setLoadingStoredCases] = useState(false);
 
@@ -118,7 +105,6 @@
 
   console.log(
     `Project Name:${projectName}, Description${pDescription}, ProjecctId${projectId}`
->>>>>>> 6ea99ec7
   );
 
   // Unified testcase Generation
@@ -212,10 +198,7 @@
     return (await res.json()) as T;
   };
 
-<<<<<<< HEAD
-
-=======
->>>>>>> 6ea99ec7
+
   // Downloads
   const downloadJSON = (): void => {
     if (!testCases.length) return alert("Nothing to download");
@@ -359,7 +342,6 @@
                 Browse
               </span>
             </label>
-<<<<<<< HEAD
             
             {files?.length > 0 && (
               <ul className="mt-2 space-y-1 text-sm text-slate-600">
@@ -376,12 +358,6 @@
                 ))}
               </ul>
             )}
-=======
-
-            <p className="text-xs text-slate-500">
-              PDF, DOCX, TXT, Markdown supported.
-            </p>
->>>>>>> 6ea99ec7
           </Card>
 
           {/* Attach Link Section*/}
@@ -493,10 +469,7 @@
                       tc={tc}
                       post={post}
                       apiBase={API_BASE}
-<<<<<<< HEAD
                       jira_project_key={jiraProjoctKey}
-=======
->>>>>>> 6ea99ec7
                     />
                   ))}
                 </ul>
