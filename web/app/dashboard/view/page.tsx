--- conflicted
+++ resolved
@@ -24,7 +24,6 @@
 import { API_BASE } from "@/utils/api";
 
 interface TestCase {
-<<<<<<< HEAD
     req_id: string;
     test_id: string;
     title: string;
@@ -35,18 +34,6 @@
     isRemoved?: boolean;
     createdAt?: string | number | Date;
     project_id: string;
-=======
-  req_id: string;
-  test_id: string;
-  title: string;
-  severity: string;
-  expected_result: string;
-  steps: string[];
-  isPushed?: boolean;
-  isRemoved?: boolean;
-  createdAt?: string | number | Date;
-  project_id: string;
->>>>>>> 020f2c20
 }
 
 interface Project {
