"use client";

import { useState } from "react";
import { useRouter } from "next/navigation";
import { collection, addDoc, Timestamp } from "firebase/firestore";
import { db, auth } from "@/lib/firebase/initFirebase";
import { useAuthState } from "react-firebase-hooks/auth";

export default function NewProjectPage() {
  const [projectName, setProjectName] = useState("");
  const [jiraProject, setJiraProject] = useState("");
  const [description, setDescription] = useState("");
  const [loading, setLoading] = useState(false);
  const router = useRouter();
  const [user] = useAuthState(auth);

  const handleSubmit = async (e: React.FormEvent) => {
    e.preventDefault();
    if (!user) return alert("You must be logged in!");

    setLoading(true);
    try {
      const docRef = await addDoc(collection(db, "projects"), {
        uid: user.uid,
        projectName: projectName,
        jiraProjectId: jiraProject,
        description,
        createdAt: Timestamp.now(),
      });

      const newProjectId = docRef.id;

<<<<<<< HEAD
      router.push(`/dashboard?projectName=${encodeURIComponent(projectName)}&description=${encodeURIComponent(description)}&projectid=${newProjectId}`); // redirect to main project dashboard
=======
      router.push(`/dashboard?projectName=${encodeURIComponent(projectName)}&description=${encodeURIComponent(description)}&projectid=${newProjectId}`);
>>>>>>> 3211e2f4
    } catch (error) {
      console.error("Error creating project:", error);
      alert("Something went wrong!");
    } finally {
      setLoading(false);
    }
  };

  return (
    <div className="min-h-screen bg-slate-50 py-10">
      <div className="max-w-2xl mx-auto bg-white p-8 rounded-2xl shadow">
        <h1 className="text-xl font-semibold text-slate-900 mb-6">
          Create a New Project
        </h1>

        <form onSubmit={handleSubmit} className="space-y-4">
          <div>
            <label className="block text-sm font-medium text-slate-700">
              Project Name
            </label>
            <input
              type="text"
              value={projectName}
              onChange={(e) => setProjectName(e.target.value)}
              required
              className="mt-1 w-full rounded-md border border-gray-300 bg-white px-3 py-2 text-sm text-slate-900 placeholder-slate-400 focus:outline-none focus:ring-2 focus:ring-emerald-500"
            />
          </div>

          <div>
            <label className="block text-sm font-medium text-slate-700">
              Jira Project ID
            </label>
            <input
              type="text"
              value={jiraProject}
              onChange={(e) => setJiraProject(e.target.value)}
              required
              className="mt-1 w-full rounded-md border border-gray-300 bg-white px-3 py-2 text-sm text-slate-900 placeholder-slate-400 focus:outline-none focus:ring-2 focus:ring-emerald-500"
            />
          </div>

          <div>
            <label className="block text-sm font-medium text-slate-700">
              Description
            </label>
            <textarea
              value={description}
              onChange={(e) => setDescription(e.target.value)}
              rows={4}
              className="mt-1 w-full rounded-md border border-gray-300 bg-white px-3 py-2 text-sm text-slate-900 placeholder-slate-400 focus:outline-none focus:ring-2 focus:ring-emerald-500"
            />
          </div>

          <button
            type="submit"
            className="w-full bg-emerald-600 text-white rounded-md py-2 text-sm font-medium hover:bg-emerald-700 transition"
          >
            Create Project
          </button>
        </form>
      </div>
    </div>
  );
}<|MERGE_RESOLUTION|>--- conflicted
+++ resolved
@@ -30,11 +30,7 @@
 
       const newProjectId = docRef.id;
 
-<<<<<<< HEAD
-      router.push(`/dashboard?projectName=${encodeURIComponent(projectName)}&description=${encodeURIComponent(description)}&projectid=${newProjectId}`); // redirect to main project dashboard
-=======
       router.push(`/dashboard?projectName=${encodeURIComponent(projectName)}&description=${encodeURIComponent(description)}&projectid=${newProjectId}`);
->>>>>>> 3211e2f4
     } catch (error) {
       console.error("Error creating project:", error);
       alert("Something went wrong!");
